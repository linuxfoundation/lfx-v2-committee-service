// Copyright The Linux Foundation and each contributor to LFX.
// SPDX-License-Identifier: MIT

package service

import (
	"testing"
	"time"

	committeeservice "github.com/linuxfoundation/lfx-v2-committee-service/gen/committee_service"
	"github.com/linuxfoundation/lfx-v2-committee-service/internal/domain/model"
	"github.com/stretchr/testify/assert"
)

func TestConvertPayloadToDomain(t *testing.T) {
	tests := []struct {
		name     string
		payload  *committeeservice.CreateCommitteePayload
		expected *model.Committee
	}{
		{
			name: "complete payload conversion",
			payload: &committeeservice.CreateCommitteePayload{
				ProjectUID:            "project-123",
				Name:                  "Test Committee",
				Category:              "governance",
				Description:           stringPtr("Test description"),
				Website:               stringPtr("https://example.com"),
				EnableVoting:          true,
				SsoGroupEnabled:       true,
				RequiresReview:        true,
				Public:                true,
				DisplayName:           stringPtr("Test Display Name"),
				ParentUID:             stringPtr("parent-123"),
				BusinessEmailRequired: true,
				LastReviewedAt:        stringPtr("2023-01-01T00:00:00Z"),
				LastReviewedBy:        stringPtr("user-123"),
				Writers:               []string{"writer1", "writer2"},
				Auditors:              []string{"auditor1", "auditor2"},
				Calendar: &struct {
					Public bool
				}{
					Public: true,
				},
			},
			expected: &model.Committee{
				CommitteeBase: model.CommitteeBase{
					ProjectUID:      "project-123",
					Name:            "Test Committee",
					Category:        "governance",
					Description:     "Test description",
					Website:         stringPtr("https://example.com"),
					EnableVoting:    true,
					SSOGroupEnabled: true,
					RequiresReview:  true,
					Public:          true,
					DisplayName:     "Test Display Name",
					ParentUID:       stringPtr("parent-123"),
					Calendar: model.Calendar{
						Public: true,
					},
				},
				CommitteeSettings: &model.CommitteeSettings{
					BusinessEmailRequired: true,
					LastReviewedAt:        stringPtr("2023-01-01T00:00:00Z"),
					LastReviewedBy:        stringPtr("user-123"),
					Writers:               []string{"writer1", "writer2"},
					Auditors:              []string{"auditor1", "auditor2"},
				},
			},
		},
		{
			name: "minimal payload conversion",
			payload: &committeeservice.CreateCommitteePayload{
				ProjectUID:            "project-123",
				Name:                  "Minimal Committee",
				Category:              "technical",
				EnableVoting:          false,
				SsoGroupEnabled:       false,
				RequiresReview:        false,
				Public:                false,
				BusinessEmailRequired: false,
			},
			expected: &model.Committee{
				CommitteeBase: model.CommitteeBase{
					ProjectUID:      "project-123",
					Name:            "Minimal Committee",
					Category:        "technical",
					EnableVoting:    false,
					SSOGroupEnabled: false,
					RequiresReview:  false,
					Public:          false,
				},
				CommitteeSettings: &model.CommitteeSettings{
					BusinessEmailRequired: false,
				},
			},
		},
	}

	for _, tt := range tests {
		t.Run(tt.name, func(t *testing.T) {
			svc := &committeeServicesrvc{}
			result := svc.convertPayloadToDomain(tt.payload)

			assert.Equal(t, tt.expected.CommitteeBase, result.CommitteeBase)
			assert.Equal(t, tt.expected.CommitteeSettings, result.CommitteeSettings)
		})
	}
}

func TestConvertPayloadToBase(t *testing.T) {
	tests := []struct {
		name     string
		payload  *committeeservice.CreateCommitteePayload
		expected model.CommitteeBase
	}{
		{
			name:     "nil payload",
			payload:  nil,
			expected: model.CommitteeBase{},
		},
		{
			name: "complete base payload",
			payload: &committeeservice.CreateCommitteePayload{
				ProjectUID:      "project-123",
				Name:            "Test Committee",
				Category:        "governance",
				Description:     stringPtr("Test description"),
				Website:         stringPtr("https://example.com"),
				EnableVoting:    true,
				SsoGroupEnabled: true,
				RequiresReview:  true,
				Public:          true,
				DisplayName:     stringPtr("Test Display Name"),
				ParentUID:       stringPtr("parent-123"),
				Calendar: &struct {
					Public bool
				}{
					Public: true,
				},
			},
			expected: model.CommitteeBase{
				ProjectUID:      "project-123",
				Name:            "Test Committee",
				Category:        "governance",
				Description:     "Test description",
				Website:         stringPtr("https://example.com"),
				EnableVoting:    true,
				SSOGroupEnabled: true,
				RequiresReview:  true,
				Public:          true,
				DisplayName:     "Test Display Name",
				ParentUID:       stringPtr("parent-123"),
				Calendar: model.Calendar{
					Public: true,
				},
			},
		},
		{
			name: "payload without optional fields",
			payload: &committeeservice.CreateCommitteePayload{
				ProjectUID:      "project-123",
				Name:            "Minimal Committee",
				Category:        "technical",
				EnableVoting:    false,
				SsoGroupEnabled: false,
				RequiresReview:  false,
				Public:          false,
			},
			expected: model.CommitteeBase{
				ProjectUID:      "project-123",
				Name:            "Minimal Committee",
				Category:        "technical",
				EnableVoting:    false,
				SSOGroupEnabled: false,
				RequiresReview:  false,
				Public:          false,
			},
		},
		{
			name: "payload with nil calendar",
			payload: &committeeservice.CreateCommitteePayload{
				ProjectUID:      "project-123",
				Name:            "Test Committee",
				Category:        "governance",
				EnableVoting:    true,
				SsoGroupEnabled: false,
				RequiresReview:  false,
				Public:          true,
				Calendar:        nil,
			},
			expected: model.CommitteeBase{
				ProjectUID:      "project-123",
				Name:            "Test Committee",
				Category:        "governance",
				EnableVoting:    true,
				SSOGroupEnabled: false,
				RequiresReview:  false,
				Public:          true,
			},
		},
	}

	for _, tt := range tests {
		t.Run(tt.name, func(t *testing.T) {
			svc := &committeeServicesrvc{}
			result := svc.convertPayloadToBase(tt.payload)

			assert.Equal(t, tt.expected, result)
		})
	}
}

func TestConvertPayloadToSettings(t *testing.T) {
	tests := []struct {
		name     string
		payload  *committeeservice.CreateCommitteePayload
		expected *model.CommitteeSettings
	}{
		{
			name: "complete settings payload",
			payload: &committeeservice.CreateCommitteePayload{
				BusinessEmailRequired: true,
				LastReviewedAt:        stringPtr("2023-01-01T00:00:00Z"),
				LastReviewedBy:        stringPtr("user-123"),
				Writers:               []string{"writer1", "writer2"},
				Auditors:              []string{"auditor1", "auditor2"},
			},
			expected: &model.CommitteeSettings{
				BusinessEmailRequired: true,
				LastReviewedAt:        stringPtr("2023-01-01T00:00:00Z"),
				LastReviewedBy:        stringPtr("user-123"),
				Writers:               []string{"writer1", "writer2"},
				Auditors:              []string{"auditor1", "auditor2"},
			},
		},
		{
			name: "minimal settings payload",
			payload: &committeeservice.CreateCommitteePayload{
				BusinessEmailRequired: false,
			},
			expected: &model.CommitteeSettings{
				BusinessEmailRequired: false,
			},
		},
		{
			name: "payload with empty LastReviewedAt",
			payload: &committeeservice.CreateCommitteePayload{
				BusinessEmailRequired: true,
				LastReviewedAt:        stringPtr(""),
				LastReviewedBy:        stringPtr("user-123"),
			},
			expected: &model.CommitteeSettings{
				BusinessEmailRequired: true,
				LastReviewedBy:        stringPtr("user-123"),
			},
		},
		{
			name: "payload with nil LastReviewedAt",
			payload: &committeeservice.CreateCommitteePayload{
				BusinessEmailRequired: true,
				LastReviewedAt:        nil,
				LastReviewedBy:        stringPtr("user-123"),
			},
			expected: &model.CommitteeSettings{
				BusinessEmailRequired: true,
				LastReviewedBy:        stringPtr("user-123"),
			},
		},
	}

	for _, tt := range tests {
		t.Run(tt.name, func(t *testing.T) {
			svc := &committeeServicesrvc{}
			result := svc.convertPayloadToSettings(tt.payload)

			assert.Equal(t, tt.expected, result)
		})
	}
}

func TestConvertPayloadToUpdateBase(t *testing.T) {
	tests := []struct {
		name     string
		payload  *committeeservice.UpdateCommitteeBasePayload
		expected *model.Committee
	}{
		{
			name:     "nil payload",
			payload:  nil,
			expected: &model.Committee{},
		},
		{
			name: "complete update base payload",
			payload: &committeeservice.UpdateCommitteeBasePayload{
				UID:             stringPtr("committee-123"),
				ProjectUID:      "project-123",
				Name:            "Updated Committee",
				Category:        "governance",
				Description:     stringPtr("Updated description"),
				Website:         stringPtr("https://updated.com"),
				EnableVoting:    true,
				SsoGroupEnabled: true,
				RequiresReview:  true,
				Public:          true,
				DisplayName:     stringPtr("Updated Display Name"),
				ParentUID:       stringPtr("parent-456"),
				Calendar: &struct {
					Public bool
				}{
					Public: false,
				},
			},
			expected: &model.Committee{
				CommitteeBase: model.CommitteeBase{
					UID:             "committee-123",
					ProjectUID:      "project-123",
					Name:            "Updated Committee",
					Category:        "governance",
					Description:     "Updated description",
					Website:         stringPtr("https://updated.com"),
					EnableVoting:    true,
					SSOGroupEnabled: true,
					RequiresReview:  true,
					Public:          true,
					DisplayName:     "Updated Display Name",
					ParentUID:       stringPtr("parent-456"),
					Calendar: model.Calendar{
						Public: false,
					},
				},
				CommitteeSettings: nil,
			},
		},
	}

	for _, tt := range tests {
		t.Run(tt.name, func(t *testing.T) {
			svc := &committeeServicesrvc{}
			result := svc.convertPayloadToUpdateBase(tt.payload)

			assert.Equal(t, tt.expected, result)
		})
	}
}

func TestConvertPayloadToUpdateSettings(t *testing.T) {
	tests := []struct {
		name     string
		payload  *committeeservice.UpdateCommitteeSettingsPayload
		expected *model.CommitteeSettings
	}{
		{
			name:     "nil payload",
			payload:  nil,
			expected: &model.CommitteeSettings{},
		},
		{
			name: "complete update settings payload",
			payload: &committeeservice.UpdateCommitteeSettingsPayload{
				UID:                   stringPtr("committee-123"),
				BusinessEmailRequired: true,
				LastReviewedAt:        stringPtr("2023-01-01T00:00:00Z"),
				LastReviewedBy:        stringPtr("user-456"),
				Writers:               []string{"writer3", "writer4"},
				Auditors:              []string{"auditor3", "auditor4"},
			},
			expected: &model.CommitteeSettings{
				UID:                   "committee-123",
				BusinessEmailRequired: true,
				LastReviewedAt:        stringPtr("2023-01-01T00:00:00Z"),
				LastReviewedBy:        stringPtr("user-456"),
				Writers:               []string{"writer3", "writer4"},
				Auditors:              []string{"auditor3", "auditor4"},
			},
		},
	}

	for _, tt := range tests {
		t.Run(tt.name, func(t *testing.T) {
			svc := &committeeServicesrvc{}
			result := svc.convertPayloadToUpdateSettings(tt.payload)

			assert.Equal(t, tt.expected, result)
		})
	}
}

func TestConvertDomainToFullResponse(t *testing.T) {
	createdAt := time.Now()
	updatedAt := createdAt.Add(time.Hour)

	tests := []struct {
		name     string
		domain   *model.Committee
		expected *committeeservice.CommitteeFullWithReadonlyAttributes
	}{
		{
			name: "complete domain to response conversion",
			domain: &model.Committee{
				CommitteeBase: model.CommitteeBase{
					UID:              "committee-123",
					ProjectUID:       "project-123",
					ProjectName:      "Test Project",
					Name:             "Test Committee",
					Category:         "governance",
					Description:      "Test description",
					Website:          stringPtr("https://example.com"),
					EnableVoting:     true,
					SSOGroupEnabled:  true,
					SSOGroupName:     "test-sso-group",
					RequiresReview:   true,
					Public:           true,
					DisplayName:      "Test Display Name",
					ParentUID:        stringPtr("parent-123"),
					TotalMembers:     10,
					TotalVotingRepos: 5,
					Calendar: model.Calendar{
						Public: true,
					},
				},
				CommitteeSettings: &model.CommitteeSettings{
					UID:                   "committee-123",
					BusinessEmailRequired: true,
					LastReviewedAt:        stringPtr("2023-01-01T00:00:00Z"),
					LastReviewedBy:        stringPtr("user-123"),
					Writers:               []string{"writer1", "writer2"},
					Auditors:              []string{"auditor1", "auditor2"},
					CreatedAt:             createdAt,
					UpdatedAt:             updatedAt,
				},
			},
			expected: &committeeservice.CommitteeFullWithReadonlyAttributes{
				UID:              stringPtr("committee-123"),
				ProjectUID:       stringPtr("project-123"),
				Name:             stringPtr("Test Committee"),
				Category:         stringPtr("governance"),
				Description:      stringPtr("Test description"),
				Website:          stringPtr("https://example.com"),
				EnableVoting:     true,
				SsoGroupEnabled:  true,
				SsoGroupName:     stringPtr("test-sso-group"),
				RequiresReview:   true,
				Public:           true,
				DisplayName:      stringPtr("Test Display Name"),
				ParentUID:        stringPtr("parent-123"),
				TotalMembers:     intPtr(10),
				TotalVotingRepos: intPtr(5),
				Calendar: &struct {
					Public bool
				}{
					Public: true,
				},
				BusinessEmailRequired: true,
				LastReviewedAt:        stringPtr("2023-01-01T00:00:00Z"),
				LastReviewedBy:        stringPtr("user-123"),
				Writers:               []string{"writer1", "writer2"},
				Auditors:              []string{"auditor1", "auditor2"},
			},
		},
		{
			name: "domain without settings",
			domain: &model.Committee{
				CommitteeBase: model.CommitteeBase{
					UID:         "committee-456",
					ProjectUID:  "project-456",
					Name:        "Minimal Committee",
					Category:    "technical",
					Description: "Minimal description",
					Calendar: model.Calendar{
						Public: false,
					},
				},
				CommitteeSettings: nil,
			},
			expected: &committeeservice.CommitteeFullWithReadonlyAttributes{
				UID:         stringPtr("committee-456"),
				ProjectUID:  stringPtr("project-456"),
				Name:        stringPtr("Minimal Committee"),
				Category:    stringPtr("technical"),
				Description: stringPtr("Minimal description"),
				// Optional fields with empty values should be nil
				DisplayName:      nil,
				SsoGroupName:     nil,
				TotalMembers:     nil,
				TotalVotingRepos: nil,
				Calendar: &struct {
					Public bool
				}{
					Public: false,
				},
			},
		},
	}

	for _, tt := range tests {
		t.Run(tt.name, func(t *testing.T) {
			svc := &committeeServicesrvc{}
			result := svc.convertDomainToFullResponse(tt.domain)

			assert.Equal(t, tt.expected, result)
		})
	}
}

func TestConvertBaseToResponse(t *testing.T) {
	tests := []struct {
		name     string
		base     *model.CommitteeBase
		expected *committeeservice.CommitteeBaseWithReadonlyAttributes
	}{
		{
			name: "complete base to response conversion",
			base: &model.CommitteeBase{
				UID:              "committee-123",
				ProjectUID:       "project-123",
				ProjectName:      "Test Project",
				Name:             "Test Committee",
				Category:         "governance",
				Description:      "Test description",
				Website:          stringPtr("https://example.com"),
				EnableVoting:     true,
				SSOGroupEnabled:  true,
				SSOGroupName:     "test-sso-group",
				RequiresReview:   true,
				Public:           true,
				DisplayName:      "Test Display Name",
				ParentUID:        stringPtr("parent-123"),
				TotalMembers:     15,
				TotalVotingRepos: 8,
				Calendar: model.Calendar{
					Public: true,
				},
			},
			expected: &committeeservice.CommitteeBaseWithReadonlyAttributes{
				UID:              stringPtr("committee-123"),
				ProjectUID:       stringPtr("project-123"),
				ProjectName:      stringPtr("Test Project"),
				Name:             stringPtr("Test Committee"),
				Category:         stringPtr("governance"),
				Description:      stringPtr("Test description"),
				Website:          stringPtr("https://example.com"),
				EnableVoting:     true,
				SsoGroupEnabled:  true,
				SsoGroupName:     stringPtr("test-sso-group"),
				RequiresReview:   true,
				Public:           true,
				DisplayName:      stringPtr("Test Display Name"),
				ParentUID:        stringPtr("parent-123"),
				TotalMembers:     intPtr(15),
				TotalVotingRepos: intPtr(8),
				Calendar: &struct {
					Public bool
				}{
					Public: true,
				},
			},
		},
	}

	for _, tt := range tests {
		t.Run(tt.name, func(t *testing.T) {
			svc := &committeeServicesrvc{}
			result := svc.convertBaseToResponse(tt.base)

			assert.Equal(t, tt.expected, result)
		})
	}
}

func TestConvertSettingsToResponse(t *testing.T) {
	createdAt := time.Date(2023, 1, 1, 12, 0, 0, 0, time.UTC)
	updatedAt := time.Date(2023, 1, 2, 12, 0, 0, 0, time.UTC)

	tests := []struct {
		name     string
		settings *model.CommitteeSettings
		expected *committeeservice.CommitteeSettingsWithReadonlyAttributes
	}{
		{
			name: "complete settings to response conversion",
			settings: &model.CommitteeSettings{
				UID:                   "committee-123",
				BusinessEmailRequired: true,
				LastReviewedAt:        stringPtr("2023-01-01T00:00:00Z"),
				LastReviewedBy:        stringPtr("user-123"),
				CreatedAt:             createdAt,
				UpdatedAt:             updatedAt,
			},
			expected: &committeeservice.CommitteeSettingsWithReadonlyAttributes{
				UID:                   stringPtr("committee-123"),
				BusinessEmailRequired: true,
				LastReviewedAt:        stringPtr("2023-01-01T00:00:00Z"),
				LastReviewedBy:        stringPtr("user-123"),
				CreatedAt:             stringPtr("2023-01-01T12:00:00Z"),
				UpdatedAt:             stringPtr("2023-01-02T12:00:00Z"),
			},
		},
		{
			name: "settings with zero timestamps",
			settings: &model.CommitteeSettings{
				UID:                   "committee-456",
				BusinessEmailRequired: false,
				CreatedAt:             time.Time{},
				UpdatedAt:             time.Time{},
			},
			expected: &committeeservice.CommitteeSettingsWithReadonlyAttributes{
				UID:                   stringPtr("committee-456"),
				BusinessEmailRequired: false,
			},
		},
	}

	for _, tt := range tests {
		t.Run(tt.name, func(t *testing.T) {
			svc := &committeeServicesrvc{}
			result := svc.convertSettingsToResponse(tt.settings)

			assert.Equal(t, tt.expected, result)
		})
	}
}

func TestConvertMemberPayloadToDomain(t *testing.T) {
	tests := []struct {
		name     string
		payload  *committeeservice.CreateCommitteeMemberPayload
		expected *model.CommitteeMember
	}{
		{
			name:     "nil payload",
			payload:  nil,
			expected: &model.CommitteeMember{},
		},
		{
			name: "complete member payload conversion",
			payload: &committeeservice.CreateCommitteeMemberPayload{
				UID:         "committee-123",
				Email:       "john.doe@example.com",
				Username:    stringPtr("johndoe"),
				FirstName:   stringPtr("John"),
				LastName:    stringPtr("Doe"),
				JobTitle:    stringPtr("Software Engineer"),
				AppointedBy: "committee-chair",
				Status:      "active",
				Role: &struct {
					Name      string
					StartDate *string
					EndDate   *string
				}{
					Name:      "contributor",
					StartDate: stringPtr("2024-01-01"),
					EndDate:   stringPtr("2024-12-31"),
				},
				Voting: &struct {
					Status    string
					StartDate *string
					EndDate   *string
				}{
					Status:    "eligible",
					StartDate: stringPtr("2024-01-01"),
					EndDate:   stringPtr("2024-12-31"),
				},
				Agency:  stringPtr("Test Agency"),
				Country: stringPtr("USA"),
				Organization: &struct {
					ID      *string
					Name    *string
					Website *string
				}{
					ID:      stringPtr("abc"),
					Name:    stringPtr("Test Organization"),
					Website: stringPtr("https://test-org.com"),
				},
			},
			expected: &model.CommitteeMember{
				CommitteeMemberBase: model.CommitteeMemberBase{
					CommitteeUID: "committee-123",
					Email:        "john.doe@example.com",
					Username:     "johndoe",
					FirstName:    "John",
					LastName:     "Doe",
					JobTitle:     "Software Engineer",
					AppointedBy:  "committee-chair",
					Status:       "active",
					Role: model.CommitteeMemberRole{
						Name:      "contributor",
						StartDate: "2024-01-01",
						EndDate:   "2024-12-31",
					},
					Voting: model.CommitteeMemberVotingInfo{
						Status:    "eligible",
						StartDate: "2024-01-01",
						EndDate:   "2024-12-31",
					},
					Agency:  "Test Agency",
					Country: "USA",
					Organization: model.CommitteeMemberOrganization{
						ID:      "abc",
						Name:    "Test Organization",
						Website: "https://test-org.com",
					},
				},
			},
		},
		{
			name: "minimal member payload conversion",
			payload: &committeeservice.CreateCommitteeMemberPayload{
				UID:         "committee-456",
				Email:       "minimal@example.com",
				AppointedBy: "chair",
				Status:      "pending",
			},
			expected: &model.CommitteeMember{
				CommitteeMemberBase: model.CommitteeMemberBase{
					CommitteeUID: "committee-456",
					Email:        "minimal@example.com",
					AppointedBy:  "chair",
					Status:       "pending",
				},
			},
		},
		{
			name: "member payload with nil optional fields",
			payload: &committeeservice.CreateCommitteeMemberPayload{
				UID:          "committee-789",
				Email:        "test@example.com",
				Username:     nil,
				FirstName:    nil,
				LastName:     nil,
				JobTitle:     nil,
				AppointedBy:  "chair",
				Status:       "active",
				Role:         nil,
				Voting:       nil,
				Agency:       nil,
				Country:      nil,
				Organization: nil,
			},
			expected: &model.CommitteeMember{
				CommitteeMemberBase: model.CommitteeMemberBase{
					CommitteeUID: "committee-789",
					Email:        "test@example.com",
					AppointedBy:  "chair",
					Status:       "active",
				},
			},
		},
		{
			name: "member payload with partial role information",
			payload: &committeeservice.CreateCommitteeMemberPayload{
				UID:         "committee-abc",
				Email:       "partial@example.com",
				AppointedBy: "chair",
				Status:      "active",
				Role: &struct {
					Name      string
					StartDate *string
					EndDate   *string
				}{
					Name:      "maintainer",
					StartDate: stringPtr("2024-01-01"),
					EndDate:   nil,
				},
			},
			expected: &model.CommitteeMember{
				CommitteeMemberBase: model.CommitteeMemberBase{
					CommitteeUID: "committee-abc",
					Email:        "partial@example.com",
					AppointedBy:  "chair",
					Status:       "active",
					Role: model.CommitteeMemberRole{
						Name:      "maintainer",
						StartDate: "2024-01-01",
						EndDate:   "",
					},
				},
			},
		},
		{
			name: "member payload with partial organization information",
			payload: &committeeservice.CreateCommitteeMemberPayload{
				UID:         "committee-def",
				Email:       "org@example.com",
				AppointedBy: "chair",
				Status:      "active",
				Organization: &struct {
					ID      *string
					Name    *string
					Website *string
				}{
					Name:    stringPtr("Partial Org"),
					Website: nil,
				},
			},
			expected: &model.CommitteeMember{
				CommitteeMemberBase: model.CommitteeMemberBase{
					CommitteeUID: "committee-def",
					Email:        "org@example.com",
					AppointedBy:  "chair",
					Status:       "active",
					Organization: model.CommitteeMemberOrganization{
						Name:    "Partial Org",
						Website: "",
					},
				},
			},
		},
	}

	for _, tt := range tests {
		t.Run(tt.name, func(t *testing.T) {
			svc := &committeeServicesrvc{}
			result := svc.convertMemberPayloadToDomain(tt.payload)

			assert.Equal(t, tt.expected, result)
		})
	}
}

func TestConvertMemberDomainToFullResponse(t *testing.T) {
	createdAt := time.Date(2024, 1, 1, 12, 0, 0, 0, time.UTC)
	updatedAt := time.Date(2024, 1, 2, 12, 0, 0, 0, time.UTC)

	tests := []struct {
		name     string
		member   *model.CommitteeMember
		expected *committeeservice.CommitteeMemberFullWithReadonlyAttributes
	}{
		{
			name:     "nil member",
			member:   nil,
			expected: nil,
		},
		{
			name: "complete member domain to response conversion",
			member: &model.CommitteeMember{
				CommitteeMemberBase: model.CommitteeMemberBase{
					UID:         "member-123",
					Username:    "johndoe",
					Email:       "john.doe@example.com",
					FirstName:   "John",
					LastName:    "Doe",
					JobTitle:    "Senior Software Engineer",
					AppointedBy: "committee-chair",
					Status:      "active",
					Role: model.CommitteeMemberRole{
						Name:      "maintainer",
						StartDate: "2024-01-01",
						EndDate:   "2024-12-31",
					},
					Voting: model.CommitteeMemberVotingInfo{
						Status:    "eligible",
						StartDate: "2024-01-01",
						EndDate:   "2024-12-31",
					},
					Agency:  "Test Agency",
					Country: "USA",
					Organization: model.CommitteeMemberOrganization{
						ID:      "org-123",
						Name:    "Test Organization",
						Website: "https://test-org.com",
					},
					CommitteeUID: "committee-123",
					CreatedAt:    createdAt,
					UpdatedAt:    updatedAt,
				},
			},
			expected: &committeeservice.CommitteeMemberFullWithReadonlyAttributes{
				UID:          stringPtr("member-123"),
				CommitteeUID: stringPtr("committee-123"),
				Username:     stringPtr("johndoe"),
				Email:        stringPtr("john.doe@example.com"),
				FirstName:    stringPtr("John"),
				LastName:     stringPtr("Doe"),
				JobTitle:     stringPtr("Senior Software Engineer"),
				AppointedBy:  "committee-chair",
				Status:       "active",
				Agency:       stringPtr("Test Agency"),
				Country:      stringPtr("USA"),
				Role: &struct {
					Name      string
					StartDate *string
					EndDate   *string
				}{
					Name:      "maintainer",
					StartDate: stringPtr("2024-01-01"),
					EndDate:   stringPtr("2024-12-31"),
				},
				Voting: &struct {
					Status    string
					StartDate *string
					EndDate   *string
				}{
					Status:    "eligible",
					StartDate: stringPtr("2024-01-01"),
					EndDate:   stringPtr("2024-12-31"),
				},
				Organization: &struct {
					ID      *string
					Name    *string
					Website *string
				}{
					ID:      stringPtr("org-123"),
					Name:    stringPtr("Test Organization"),
					Website: stringPtr("https://test-org.com"),
				},
				CreatedAt: stringPtr("2024-01-01T12:00:00Z"),
				UpdatedAt: stringPtr("2024-01-02T12:00:00Z"),
			},
		},
		{
			name: "minimal member domain to response conversion",
			member: &model.CommitteeMember{
				CommitteeMemberBase: model.CommitteeMemberBase{
					UID:          "member-456",
					Email:        "minimal@example.com",
					AppointedBy:  "chair",
					Status:       "pending",
					CommitteeUID: "committee-456",
				},
			},
			expected: &committeeservice.CommitteeMemberFullWithReadonlyAttributes{
				UID:          stringPtr("member-456"),
				CommitteeUID: stringPtr("committee-456"),
				Email:        stringPtr("minimal@example.com"),
				AppointedBy:  "chair",
				Status:       "pending",
<<<<<<< HEAD
				// Optional fields with empty values should be nil
				Username:     nil,
				FirstName:    nil,
				LastName:     nil,
				JobTitle:     nil,
				Agency:       nil,
				Country:      nil,
				Role:         nil,
				Voting:       nil,
				Organization: nil,
=======
				Agency:       stringPtr(""),
				Country:      stringPtr(""),
				Role: &struct {
					Name      string
					StartDate *string
					EndDate   *string
				}{
					Name:      "",
					StartDate: stringPtr(""),
					EndDate:   stringPtr(""),
				},
				Voting: &struct {
					Status    string
					StartDate *string
					EndDate   *string
				}{
					Status:    "",
					StartDate: stringPtr(""),
					EndDate:   stringPtr(""),
				},
				Organization: &struct {
					ID      *string
					Name    *string
					Website *string
				}{
					ID:      stringPtr(""),
					Name:    stringPtr(""),
					Website: stringPtr(""),
				},
>>>>>>> 4a847bb2
			},
		},
		{
			name: "member with zero timestamps",
			member: &model.CommitteeMember{
				CommitteeMemberBase: model.CommitteeMemberBase{
					UID:          "member-789",
					Email:        "timestamps@example.com",
					AppointedBy:  "chair",
					Status:       "active",
					CommitteeUID: "committee-789",
					CreatedAt:    time.Time{},
					UpdatedAt:    time.Time{},
				},
			},
			expected: &committeeservice.CommitteeMemberFullWithReadonlyAttributes{
				UID:          stringPtr("member-789"),
				CommitteeUID: stringPtr("committee-789"),
				Email:        stringPtr("timestamps@example.com"),
				AppointedBy:  "chair",
				Status:       "active",
<<<<<<< HEAD
				// Optional fields with empty values should be nil
				Username:     nil,
				FirstName:    nil,
				LastName:     nil,
				JobTitle:     nil,
				Agency:       nil,
				Country:      nil,
				Role:         nil,
				Voting:       nil,
				Organization: nil,
=======
				Agency:       stringPtr(""),
				Country:      stringPtr(""),
				Role: &struct {
					Name      string
					StartDate *string
					EndDate   *string
				}{
					Name:      "",
					StartDate: stringPtr(""),
					EndDate:   stringPtr(""),
				},
				Voting: &struct {
					Status    string
					StartDate *string
					EndDate   *string
				}{
					Status:    "",
					StartDate: stringPtr(""),
					EndDate:   stringPtr(""),
				},
				Organization: &struct {
					ID      *string
					Name    *string
					Website *string
				}{
					ID:      stringPtr(""),
					Name:    stringPtr(""),
					Website: stringPtr(""),
				},
>>>>>>> 4a847bb2
				// CreatedAt and UpdatedAt should be nil when timestamps are zero
				CreatedAt: nil,
				UpdatedAt: nil,
			},
		},
		{
			name: "member with partial role and voting info",
			member: &model.CommitteeMember{
				CommitteeMemberBase: model.CommitteeMemberBase{
					UID:         "member-partial",
					Email:       "partial@example.com",
					AppointedBy: "chair",
					Status:      "active",
					Role: model.CommitteeMemberRole{
						Name:      "contributor",
						StartDate: "2024-01-01",
						// EndDate is empty
					},
					Voting: model.CommitteeMemberVotingInfo{
						Status: "eligible",
						// StartDate and EndDate are empty
					},
					CommitteeUID: "committee-partial",
				},
			},
			expected: &committeeservice.CommitteeMemberFullWithReadonlyAttributes{
				UID:          stringPtr("member-partial"),
				CommitteeUID: stringPtr("committee-partial"),
				Email:        stringPtr("partial@example.com"),
				AppointedBy:  "chair",
				Status:       "active",
				// Optional fields with empty values should be nil
				Username:  nil,
				FirstName: nil,
				LastName:  nil,
				JobTitle:  nil,
				Agency:    nil,
				Country:   nil,
				Role: &struct {
					Name      string
					StartDate *string
					EndDate   *string
				}{
					Name:      "contributor",
					StartDate: stringPtr("2024-01-01"),
					EndDate:   nil, // Empty dates should be nil
				},
				Voting: &struct {
					Status    string
					StartDate *string
					EndDate   *string
				}{
					Status:    "eligible",
<<<<<<< HEAD
					StartDate: nil, // Empty dates should be nil
					EndDate:   nil,
=======
					StartDate: stringPtr(""),
					EndDate:   stringPtr(""),
				},
				Organization: &struct {
					ID      *string
					Name    *string
					Website *string
				}{
					ID:      stringPtr(""),
					Name:    stringPtr(""),
					Website: stringPtr(""),
>>>>>>> 4a847bb2
				},
				Organization: nil, // Empty organization should be nil
			},
		},
	}

	for _, tt := range tests {
		t.Run(tt.name, func(t *testing.T) {
			svc := &committeeServicesrvc{}
			result := svc.convertMemberDomainToFullResponse(tt.member)
			assert.Equal(t, tt.expected, result)
		})
	}
}

func TestConvertPayloadToUpdateMember(t *testing.T) {
	tests := []struct {
		name     string
		payload  *committeeservice.UpdateCommitteeMemberPayload
		expected *model.CommitteeMember
	}{
		{
			name: "complete payload conversion",
			payload: &committeeservice.UpdateCommitteeMemberPayload{
				UID:         "committee-123",
				MemberUID:   "member-456",
				Username:    stringPtr("testuser"),
				Email:       "test@example.com",
				FirstName:   stringPtr("John"),
				LastName:    stringPtr("Doe"),
				JobTitle:    stringPtr("Engineer"),
				AppointedBy: "admin",
				Status:      "active",
				Role: &struct {
					Name      string
					StartDate *string
					EndDate   *string
				}{
					Name:      "Chair",
					StartDate: stringPtr("2023-01-01"),
					EndDate:   stringPtr("2024-01-01"),
				},
				Voting: &struct {
					Status    string
					StartDate *string
					EndDate   *string
				}{
					Status:    "eligible",
					StartDate: stringPtr("2023-01-01"),
					EndDate:   stringPtr("2024-01-01"),
				},
				Agency:  stringPtr("Test Agency"),
				Country: stringPtr("US"),
				Organization: &struct {
					ID      *string
					Name    *string
					Website *string
				}{
					ID:      stringPtr("org-123"),
					Name:    stringPtr("Test Org"),
					Website: stringPtr("https://testorg.com"),
				},
			},
			expected: &model.CommitteeMember{
				CommitteeMemberBase: model.CommitteeMemberBase{
					UID:          "member-456",
					CommitteeUID: "committee-123",
					Username:     "testuser",
					Email:        "test@example.com",
					FirstName:    "John",
					LastName:     "Doe",
					JobTitle:     "Engineer",
					AppointedBy:  "admin",
					Status:       "active",
					Role: model.CommitteeMemberRole{
						Name:      "Chair",
						StartDate: "2023-01-01",
						EndDate:   "2024-01-01",
					},
					Voting: model.CommitteeMemberVotingInfo{
						Status:    "eligible",
						StartDate: "2023-01-01",
						EndDate:   "2024-01-01",
					},
					Agency:  "Test Agency",
					Country: "US",
					Organization: model.CommitteeMemberOrganization{
						ID:      "org-123",
						Name:    "Test Org",
						Website: "https://testorg.com",
					},
				},
			},
		},
		{
			name: "minimal payload conversion",
			payload: &committeeservice.UpdateCommitteeMemberPayload{
				UID:         "committee-123",
				MemberUID:   "member-456",
				Email:       "minimal@example.com",
				AppointedBy: "admin",
				Status:      "active",
			},
			expected: &model.CommitteeMember{
				CommitteeMemberBase: model.CommitteeMemberBase{
					UID:          "member-456",
					CommitteeUID: "committee-123",
					Email:        "minimal@example.com",
					AppointedBy:  "admin",
					Status:       "active",
				},
			},
		},
		{
			name:     "nil payload",
			payload:  nil,
			expected: &model.CommitteeMember{},
		},
		{
			name: "payload with nil optional fields",
			payload: &committeeservice.UpdateCommitteeMemberPayload{
				UID:          "committee-123",
				MemberUID:    "member-456",
				Email:        "test@example.com",
				AppointedBy:  "admin",
				Status:       "active",
				Username:     nil,
				FirstName:    nil,
				LastName:     nil,
				JobTitle:     nil,
				Role:         nil,
				Voting:       nil,
				Agency:       nil,
				Country:      nil,
				Organization: nil,
			},
			expected: &model.CommitteeMember{
				CommitteeMemberBase: model.CommitteeMemberBase{
					UID:          "member-456",
					CommitteeUID: "committee-123",
					Email:        "test@example.com",
					AppointedBy:  "admin",
					Status:       "active",
				},
			},
		},
		{
			name: "payload with partial organization",
			payload: &committeeservice.UpdateCommitteeMemberPayload{
				UID:         "committee-123",
				MemberUID:   "member-456",
				Email:       "test@example.com",
				AppointedBy: "admin",
				Status:      "active",
				Organization: &struct {
					ID      *string
					Name    *string
					Website *string
				}{
					ID:      stringPtr("org-123"),
					Name:    stringPtr("Partial Org"),
					Website: nil,
				},
			},
			expected: &model.CommitteeMember{
				CommitteeMemberBase: model.CommitteeMemberBase{
					UID:          "member-456",
					CommitteeUID: "committee-123",
					Email:        "test@example.com",
					AppointedBy:  "admin",
					Status:       "active",
					Organization: model.CommitteeMemberOrganization{
						ID:   "org-123",
						Name: "Partial Org",
					},
				},
			},
		},
	}

	for _, tt := range tests {
		t.Run(tt.name, func(t *testing.T) {
			svc := &committeeServicesrvc{}
			result := svc.convertPayloadToUpdateMember(tt.payload)
			assert.Equal(t, tt.expected, result)
		})
	}
}

// Helper functions for creating pointers to primitives
func stringPtr(s string) *string {
	return &s
}

func intPtr(i int) *int {
	return &i
}<|MERGE_RESOLUTION|>--- conflicted
+++ resolved
@@ -927,7 +927,6 @@
 				Email:        stringPtr("minimal@example.com"),
 				AppointedBy:  "chair",
 				Status:       "pending",
-<<<<<<< HEAD
 				// Optional fields with empty values should be nil
 				Username:     nil,
 				FirstName:    nil,
@@ -938,37 +937,6 @@
 				Role:         nil,
 				Voting:       nil,
 				Organization: nil,
-=======
-				Agency:       stringPtr(""),
-				Country:      stringPtr(""),
-				Role: &struct {
-					Name      string
-					StartDate *string
-					EndDate   *string
-				}{
-					Name:      "",
-					StartDate: stringPtr(""),
-					EndDate:   stringPtr(""),
-				},
-				Voting: &struct {
-					Status    string
-					StartDate *string
-					EndDate   *string
-				}{
-					Status:    "",
-					StartDate: stringPtr(""),
-					EndDate:   stringPtr(""),
-				},
-				Organization: &struct {
-					ID      *string
-					Name    *string
-					Website *string
-				}{
-					ID:      stringPtr(""),
-					Name:    stringPtr(""),
-					Website: stringPtr(""),
-				},
->>>>>>> 4a847bb2
 			},
 		},
 		{
@@ -990,7 +958,6 @@
 				Email:        stringPtr("timestamps@example.com"),
 				AppointedBy:  "chair",
 				Status:       "active",
-<<<<<<< HEAD
 				// Optional fields with empty values should be nil
 				Username:     nil,
 				FirstName:    nil,
@@ -1001,37 +968,6 @@
 				Role:         nil,
 				Voting:       nil,
 				Organization: nil,
-=======
-				Agency:       stringPtr(""),
-				Country:      stringPtr(""),
-				Role: &struct {
-					Name      string
-					StartDate *string
-					EndDate   *string
-				}{
-					Name:      "",
-					StartDate: stringPtr(""),
-					EndDate:   stringPtr(""),
-				},
-				Voting: &struct {
-					Status    string
-					StartDate *string
-					EndDate   *string
-				}{
-					Status:    "",
-					StartDate: stringPtr(""),
-					EndDate:   stringPtr(""),
-				},
-				Organization: &struct {
-					ID      *string
-					Name    *string
-					Website *string
-				}{
-					ID:      stringPtr(""),
-					Name:    stringPtr(""),
-					Website: stringPtr(""),
-				},
->>>>>>> 4a847bb2
 				// CreatedAt and UpdatedAt should be nil when timestamps are zero
 				CreatedAt: nil,
 				UpdatedAt: nil,
@@ -1085,22 +1021,8 @@
 					EndDate   *string
 				}{
 					Status:    "eligible",
-<<<<<<< HEAD
 					StartDate: nil, // Empty dates should be nil
 					EndDate:   nil,
-=======
-					StartDate: stringPtr(""),
-					EndDate:   stringPtr(""),
-				},
-				Organization: &struct {
-					ID      *string
-					Name    *string
-					Website *string
-				}{
-					ID:      stringPtr(""),
-					Name:    stringPtr(""),
-					Website: stringPtr(""),
->>>>>>> 4a847bb2
 				},
 				Organization: nil, // Empty organization should be nil
 			},
