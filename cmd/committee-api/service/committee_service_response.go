// Copyright The Linux Foundation and each contributor to LFX.
// SPDX-License-Identifier: MIT

package service

import (
	committeeservice "github.com/linuxfoundation/lfx-v2-committee-service/gen/committee_service"
	"github.com/linuxfoundation/lfx-v2-committee-service/internal/domain/model"
)

// convertPayloadToDomain converts GOA payload to domain model
func (s *committeeServicesrvc) convertPayloadToDomain(p *committeeservice.CreateCommitteePayload) *model.Committee {
	// Convert payload to domain - split into Base and Settings
	base := s.convertPayloadToBase(p)
	settings := s.convertPayloadToSettings(p)

	request := &model.Committee{
		CommitteeBase:     base,
		CommitteeSettings: settings,
	}

	return request
}

// convertPayloadToBase converts GOA payload to CommitteeBase domain model
func (s *committeeServicesrvc) convertPayloadToBase(p *committeeservice.CreateCommitteePayload) model.CommitteeBase {
	// Check for nil payload to avoid panic
	if p == nil {
		return model.CommitteeBase{}
	}

	base := model.CommitteeBase{
		Name:            p.Name,
		Category:        p.Category,
		ProjectUID:      p.ProjectUID,
		EnableVoting:    p.EnableVoting,
		SSOGroupEnabled: p.SsoGroupEnabled,
		RequiresReview:  p.RequiresReview,
		Public:          p.Public,
	}

	// Handle Description with nil check
	if p.Description != nil {
		base.Description = *p.Description
	}

	// Handle DisplayName with nil check
	if p.DisplayName != nil {
		base.DisplayName = *p.DisplayName
	}

	// Handle Website (already a pointer, safe to assign directly)
	base.Website = p.Website

	// Handle ParentUID (already a pointer, safe to assign directly)
	base.ParentUID = p.ParentUID

	// Handle calendar if present
	if p.Calendar != nil {
		base.Calendar = model.Calendar{
			Public: p.Calendar.Public,
		}

	}

	return base
}

// convertPayloadToSettings converts GOA payload to CommitteeSettings domain model
func (s *committeeServicesrvc) convertPayloadToSettings(p *committeeservice.CreateCommitteePayload) *model.CommitteeSettings {
	settings := &model.CommitteeSettings{
		BusinessEmailRequired: p.BusinessEmailRequired,
		LastReviewedBy:        p.LastReviewedBy,
		Writers:               p.Writers,
		Auditors:              p.Auditors,
	}

	// Handle LastReviewedAt - GOA validates format via Pattern constraint
	if p.LastReviewedAt != nil && *p.LastReviewedAt != "" {
		settings.LastReviewedAt = p.LastReviewedAt
	}

	return settings
}

// convertPayloadToUpdateBase converts GOA UpdateCommitteeBasePayload to CommitteeBase domain model
func (s *committeeServicesrvc) convertPayloadToUpdateBase(p *committeeservice.UpdateCommitteeBasePayload) *model.Committee {
	// Check for nil payload to avoid panic
	if p == nil || p.UID == nil {
		return &model.Committee{}
	}

	base := model.CommitteeBase{
		UID:             *p.UID, // UID is required for updates
		Name:            p.Name,
		ProjectUID:      p.ProjectUID,
		Category:        p.Category,
		EnableVoting:    p.EnableVoting,
		SSOGroupEnabled: p.SsoGroupEnabled,
		RequiresReview:  p.RequiresReview,
		Public:          p.Public,
	}

	// Handle Description with nil check
	if p.Description != nil {
		base.Description = *p.Description
	}

	// Handle DisplayName with nil check
	if p.DisplayName != nil {
		base.DisplayName = *p.DisplayName
	}

	// Handle Website (already a pointer, safe to assign directly)
	base.Website = p.Website

	// Handle ParentUID (already a pointer, safe to assign directly)
	base.ParentUID = p.ParentUID

	// Handle calendar if present
	if p.Calendar != nil {
		base.Calendar = model.Calendar{
			Public: p.Calendar.Public,
		}
	}

	// Create committee with base data only (no settings for base update)
	committee := &model.Committee{
		CommitteeBase:     base,
		CommitteeSettings: nil, // Settings are not updated in base update
	}

	return committee
}

// convertPayloadToUpdateSettings converts GOA UpdateCommitteeSettingsPayload to CommitteeSettings domain model
func (s *committeeServicesrvc) convertPayloadToUpdateSettings(p *committeeservice.UpdateCommitteeSettingsPayload) *model.CommitteeSettings {
	// Check for nil payload to avoid panic
	if p == nil {
		return &model.CommitteeSettings{}
	}

	settings := &model.CommitteeSettings{
		UID:                   *p.UID, // UID is required for updates
		BusinessEmailRequired: p.BusinessEmailRequired,
		LastReviewedAt:        p.LastReviewedAt,
		LastReviewedBy:        p.LastReviewedBy,
		Writers:               p.Writers,
		Auditors:              p.Auditors,
	}

	return settings
}

func (s *committeeServicesrvc) convertDomainToFullResponse(response *model.Committee) *committeeservice.CommitteeFullWithReadonlyAttributes {
	if response == nil {
		return nil
	}

	result := &committeeservice.CommitteeFullWithReadonlyAttributes{
		UID:             &response.CommitteeBase.UID,
		ProjectUID:      &response.ProjectUID,
		Name:            &response.Name,
		Category:        &response.Category,
		EnableVoting:    response.EnableVoting,
		SsoGroupEnabled: response.SSOGroupEnabled,
		RequiresReview:  response.RequiresReview,
		Public:          response.Public,
	}

	// Only set optional fields if they have values
	if response.Description != "" {
		result.Description = &response.Description
	}
	if response.Website != nil && *response.Website != "" {
		result.Website = response.Website
	}
	if response.DisplayName != "" {
		result.DisplayName = &response.DisplayName
	}
	if response.ParentUID != nil && *response.ParentUID != "" {
		result.ParentUID = response.ParentUID
	}
	if response.SSOGroupName != "" {
		result.SsoGroupName = &response.SSOGroupName
	}
	if response.TotalMembers > 0 {
		result.TotalMembers = &response.TotalMembers
	}
	if response.TotalVotingRepos > 0 {
		result.TotalVotingRepos = &response.TotalVotingRepos
	}

	// Handle Calendar mapping
	result.Calendar = &struct {
		Public bool
	}{
		Public: response.Calendar.Public,
	}

	// Include settings data if available
	if response.CommitteeSettings != nil {
		result.BusinessEmailRequired = response.BusinessEmailRequired
		if response.LastReviewedAt != nil && *response.LastReviewedAt != "" {
			result.LastReviewedAt = response.LastReviewedAt
		}
		if response.LastReviewedBy != nil && *response.LastReviewedBy != "" {
			result.LastReviewedBy = response.LastReviewedBy
		}
		if len(response.Writers) > 0 {
			result.Writers = response.Writers
		}
		if len(response.Auditors) > 0 {
			result.Auditors = response.Auditors
		}
	}

	return result
}

// convertBaseToResponse converts domain CommitteeBase to GOA response type
func (s *committeeServicesrvc) convertBaseToResponse(base *model.CommitteeBase) *committeeservice.CommitteeBaseWithReadonlyAttributes {
	if base == nil {
		return nil
	}

	result := &committeeservice.CommitteeBaseWithReadonlyAttributes{
		UID:             &base.UID,
		ProjectUID:      &base.ProjectUID,
		Name:            &base.Name,
		Category:        &base.Category,
		EnableVoting:    base.EnableVoting,
		SsoGroupEnabled: base.SSOGroupEnabled,
		RequiresReview:  base.RequiresReview,
		Public:          base.Public,
	}

	// Only set optional fields if they have values
	if base.ProjectName != "" {
		result.ProjectName = &base.ProjectName
	}
	if base.Description != "" {
		result.Description = &base.Description
	}
	if base.Website != nil && *base.Website != "" {
		result.Website = base.Website
	}
	if base.DisplayName != "" {
		result.DisplayName = &base.DisplayName
	}
	if base.ParentUID != nil && *base.ParentUID != "" {
		result.ParentUID = base.ParentUID
	}
	if base.SSOGroupName != "" {
		result.SsoGroupName = &base.SSOGroupName
	}
	if base.TotalMembers > 0 {
		result.TotalMembers = &base.TotalMembers
	}
	if base.TotalVotingRepos > 0 {
		result.TotalVotingRepos = &base.TotalVotingRepos
	}

	// Handle Calendar mapping
	result.Calendar = &struct {
		Public bool
	}{
		Public: base.Calendar.Public,
	}

	return result
}

// convertSettingsToResponse converts domain CommitteeSettings to GOA response type
func (s *committeeServicesrvc) convertSettingsToResponse(settings *model.CommitteeSettings) *committeeservice.CommitteeSettingsWithReadonlyAttributes {
	if settings == nil {
		return nil
	}

	result := &committeeservice.CommitteeSettingsWithReadonlyAttributes{
		UID:                   &settings.UID,
		BusinessEmailRequired: settings.BusinessEmailRequired,
	}

	// Only set optional fields if they have values
	if settings.LastReviewedAt != nil && *settings.LastReviewedAt != "" {
		result.LastReviewedAt = settings.LastReviewedAt
	}
	if settings.LastReviewedBy != nil && *settings.LastReviewedBy != "" {
		result.LastReviewedBy = settings.LastReviewedBy
	}

	// Convert timestamps to strings if they exist
	if !settings.CreatedAt.IsZero() {
		createdAt := settings.CreatedAt.Format("2006-01-02T15:04:05Z07:00")
		result.CreatedAt = &createdAt
	}

	if !settings.UpdatedAt.IsZero() {
		updatedAt := settings.UpdatedAt.Format("2006-01-02T15:04:05Z07:00")
		result.UpdatedAt = &updatedAt
	}

	return result
}

// convertMemberPayloadToDomain converts GOA CreateCommitteeMemberPayload to domain model
func (s *committeeServicesrvc) convertMemberPayloadToDomain(p *committeeservice.CreateCommitteeMemberPayload) *model.CommitteeMember {
	// Check for nil payload to avoid panic
	if p == nil {
		return &model.CommitteeMember{}
	}

	member := &model.CommitteeMember{
		CommitteeMemberBase: model.CommitteeMemberBase{
			CommitteeUID: p.UID,
			Email:        p.Email,
			AppointedBy:  p.AppointedBy,
			Status:       p.Status,
		},
	}

	// Handle Username with nil check
	if p.Username != nil {
		member.Username = *p.Username
	}

	// Handle FirstName with nil check
	if p.FirstName != nil {
		member.FirstName = *p.FirstName
	}

	// Handle LastName with nil check
	if p.LastName != nil {
		member.LastName = *p.LastName
	}

	// Handle JobTitle with nil check
	if p.JobTitle != nil {
		member.JobTitle = *p.JobTitle
	}

	// Handle Role if present
	if p.Role != nil {
		member.Role = model.CommitteeMemberRole{
			Name: p.Role.Name,
		}
		if p.Role.StartDate != nil {
			member.Role.StartDate = *p.Role.StartDate
		}
		if p.Role.EndDate != nil {
			member.Role.EndDate = *p.Role.EndDate
		}
	}

	// Handle Voting if present
	if p.Voting != nil {
		member.Voting = model.CommitteeMemberVotingInfo{
			Status: p.Voting.Status,
		}
		if p.Voting.StartDate != nil {
			member.Voting.StartDate = *p.Voting.StartDate
		}
		if p.Voting.EndDate != nil {
			member.Voting.EndDate = *p.Voting.EndDate
		}
	}

	// Handle Agency with nil check (for GAC members)
	if p.Agency != nil {
		member.Agency = *p.Agency
	}

	// Handle Country with nil check (for GAC members)
	if p.Country != nil {
		member.Country = *p.Country
	}

	// Handle Organization if present
	if p.Organization != nil {
		if p.Organization.ID != nil {
			member.Organization.ID = *p.Organization.ID
		}
		if p.Organization.Name != nil {
			member.Organization.Name = *p.Organization.Name
		}
		if p.Organization.Website != nil {
			member.Organization.Website = *p.Organization.Website
		}
	}

	return member
}

// convertPayloadToUpdateMember converts GOA UpdateCommitteeMemberPayload to domain model
func (s *committeeServicesrvc) convertPayloadToUpdateMember(p *committeeservice.UpdateCommitteeMemberPayload) *model.CommitteeMember {
	// Check for nil payload to avoid panic
	if p == nil {
		return &model.CommitteeMember{}
	}

	member := &model.CommitteeMember{
		CommitteeMemberBase: model.CommitteeMemberBase{
			UID:          p.MemberUID, // Member UID is required for updates
			CommitteeUID: p.UID,       // Committee UID from path parameter
			Email:        p.Email,
			AppointedBy:  p.AppointedBy,
			Status:       p.Status,
		},
	}

	// Handle Username with nil check
	if p.Username != nil {
		member.Username = *p.Username
	}

	// Handle FirstName with nil check
	if p.FirstName != nil {
		member.FirstName = *p.FirstName
	}

	// Handle LastName with nil check
	if p.LastName != nil {
		member.LastName = *p.LastName
	}

	// Handle JobTitle with nil check
	if p.JobTitle != nil {
		member.JobTitle = *p.JobTitle
	}

	// Handle Role if present
	if p.Role != nil {
		member.Role = model.CommitteeMemberRole{
			Name: p.Role.Name,
		}
		if p.Role.StartDate != nil {
			member.Role.StartDate = *p.Role.StartDate
		}
		if p.Role.EndDate != nil {
			member.Role.EndDate = *p.Role.EndDate
		}
	}

	// Handle Voting if present
	if p.Voting != nil {
		member.Voting = model.CommitteeMemberVotingInfo{
			Status: p.Voting.Status,
		}
		if p.Voting.StartDate != nil {
			member.Voting.StartDate = *p.Voting.StartDate
		}
		if p.Voting.EndDate != nil {
			member.Voting.EndDate = *p.Voting.EndDate
		}
	}

	// Handle Agency with nil check (for GAC members)
	if p.Agency != nil {
		member.Agency = *p.Agency
	}

	// Handle Country with nil check (for GAC members)
	if p.Country != nil {
		member.Country = *p.Country
	}

	// Handle Organization if present
	if p.Organization != nil {
		if p.Organization.ID != nil {
			member.Organization.ID = *p.Organization.ID
		}
		if p.Organization.Name != nil {
			member.Organization.Name = *p.Organization.Name
		}
		if p.Organization.Website != nil {
			member.Organization.Website = *p.Organization.Website
		}
	}

	return member
}

// convertMemberDomainToFullResponse converts domain CommitteeMember to GOA response type
func (s *committeeServicesrvc) convertMemberDomainToFullResponse(member *model.CommitteeMember) *committeeservice.CommitteeMemberFullWithReadonlyAttributes {
	if member == nil {
		return nil
	}

	result := &committeeservice.CommitteeMemberFullWithReadonlyAttributes{
		CommitteeUID: &member.CommitteeUID,
		UID:          &member.UID,
		Email:        &member.Email,
		AppointedBy:  member.AppointedBy,
		Status:       member.Status,
	}

	// Only set optional fields if they have values
	if member.Username != "" {
		result.Username = &member.Username
	}
	if member.FirstName != "" {
		result.FirstName = &member.FirstName
	}
	if member.LastName != "" {
		result.LastName = &member.LastName
	}
	if member.JobTitle != "" {
		result.JobTitle = &member.JobTitle
	}
	if member.Agency != "" {
		result.Agency = &member.Agency
	}
	if member.Country != "" {
		result.Country = &member.Country
	}
	if member.CommitteeName != "" {
		result.CommitteeName = &member.CommitteeName
	}
	if member.CommitteeCategory != "" {
		result.CommitteeCategory = &member.CommitteeCategory
	}

	// Handle Role mapping - only include if role has meaningful data
	if member.Role.Name != "" {
		role := &struct {
			Name      string
			StartDate *string
			EndDate   *string
		}{
			Name: member.Role.Name,
		}
		if member.Role.StartDate != "" {
			role.StartDate = &member.Role.StartDate
		}
		if member.Role.EndDate != "" {
			role.EndDate = &member.Role.EndDate
		}
		result.Role = role
	}

	// Handle Voting mapping - only include if voting has meaningful data
	if member.Voting.Status != "" {
		voting := &struct {
			Status    string
			StartDate *string
			EndDate   *string
		}{
			Status: member.Voting.Status,
		}
		if member.Voting.StartDate != "" {
			voting.StartDate = &member.Voting.StartDate
		}
		if member.Voting.EndDate != "" {
			voting.EndDate = &member.Voting.EndDate
		}
		result.Voting = voting
	}

<<<<<<< HEAD
	// Handle Organization mapping - only include if organization has meaningful data
	if member.Organization.Name != "" || member.Organization.Website != "" {
		org := &struct {
			Name    *string
			Website *string
		}{}
		if member.Organization.Name != "" {
			org.Name = &member.Organization.Name
		}
		if member.Organization.Website != "" {
			org.Website = &member.Organization.Website
		}
		result.Organization = org
=======
	// Handle Organization mapping
	result.Organization = &struct {
		ID      *string
		Name    *string
		Website *string
	}{
		ID:      &member.Organization.ID,
		Name:    &member.Organization.Name,
		Website: &member.Organization.Website,
>>>>>>> 4a847bb2
	}

	// Convert timestamps to strings if they exist
	if !member.CreatedAt.IsZero() {
		createdAt := member.CreatedAt.Format("2006-01-02T15:04:05Z07:00")
		result.CreatedAt = &createdAt
	}

	if !member.UpdatedAt.IsZero() {
		updatedAt := member.UpdatedAt.Format("2006-01-02T15:04:05Z07:00")
		result.UpdatedAt = &updatedAt
	}

	return result
}<|MERGE_RESOLUTION|>--- conflicted
+++ resolved
@@ -557,13 +557,16 @@
 		result.Voting = voting
 	}
 
-<<<<<<< HEAD
 	// Handle Organization mapping - only include if organization has meaningful data
-	if member.Organization.Name != "" || member.Organization.Website != "" {
+	if member.Organization.ID != "" || member.Organization.Name != "" || member.Organization.Website != "" {
 		org := &struct {
+			ID      *string
 			Name    *string
 			Website *string
 		}{}
+		if member.Organization.ID != "" {
+			org.ID = &member.Organization.ID
+		}
 		if member.Organization.Name != "" {
 			org.Name = &member.Organization.Name
 		}
@@ -571,17 +574,6 @@
 			org.Website = &member.Organization.Website
 		}
 		result.Organization = org
-=======
-	// Handle Organization mapping
-	result.Organization = &struct {
-		ID      *string
-		Name    *string
-		Website *string
-	}{
-		ID:      &member.Organization.ID,
-		Name:    &member.Organization.Name,
-		Website: &member.Organization.Website,
->>>>>>> 4a847bb2
 	}
 
 	// Convert timestamps to strings if they exist
