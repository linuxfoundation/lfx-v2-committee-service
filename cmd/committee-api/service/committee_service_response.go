--- conflicted
+++ resolved
@@ -498,18 +498,9 @@
 	if member.JobTitle != "" {
 		result.JobTitle = &member.JobTitle
 	}
-<<<<<<< HEAD
-=======
 	if member.LinkedInProfile != "" {
 		result.LinkedinProfile = &member.LinkedInProfile
 	}
-	if member.Agency != "" {
-		result.Agency = &member.Agency
-	}
-	if member.Country != "" {
-		result.Country = &member.Country
-	}
->>>>>>> 1f862d97
 	if member.CommitteeName != "" {
 		result.CommitteeName = &member.CommitteeName
 	}
